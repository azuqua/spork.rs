--- conflicted
+++ resolved
@@ -4,7 +4,6 @@
 use spork::{Platform, Spork, SporkError, SporkErrorKind, StatType, Stats};
 
 #[test]
-#[cfg(target_os = "linux")]
 fn should_poll_no_memory_change_process() {
     let spork = match Spork::new() {
         Ok(s) => s,
@@ -57,11 +56,7 @@
 }
 
 #[test]
-<<<<<<< HEAD
 #[cfg(target_os = "linux")]
-=======
-#[cfg(unix)]
->>>>>>> f9a3014f
 fn should_poll_no_memory_change_thread() {
     let spork = match Spork::new() {
         Ok(s) => s,
@@ -84,7 +79,7 @@
 }
 
 #[test]
-#[cfg(unix)]
+#[cfg(target_os = "linux")]
 fn should_poll_increased_memory_thread() {
     let spork = match Spork::new() {
         Ok(s) => s,
