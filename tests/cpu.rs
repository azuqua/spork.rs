--- conflicted
+++ resolved
@@ -82,11 +82,7 @@
 
     sleep_ms!(wait);
     // kick the cpu a bit
-<<<<<<< HEAD
-    fib(30);
-=======
     fib(25);
->>>>>>> f9a3014f
 
     let stats = match spork.stats(StatType::Process) {
         Ok(s) => s,
